--- conflicted
+++ resolved
@@ -109,23 +109,12 @@
 ;;; semistandard types
 (sb!xc:deftype generalized-boolean () t)
 
-<<<<<<< HEAD
 (sb!xc:deftype format-control ()
   '(or string function))
 
 (sb!xc:deftype restart-designator ()
   '(or (and symbol (not null)) restart))
 
-;;; a type specifier
-;;;
-;;; FIXME: The SB!KERNEL:INSTANCE here really means CL:CLASS.
-;;; However, the CL:CLASS type is only defined once PCL is loaded,
-;;; which is before this is evaluated.  Once PCL is moved into cold
-;;; init, this might be fixable.
-(sb!xc:deftype type-specifier () '(or list symbol sb!kernel:instance))
-
-=======
->>>>>>> a63a3a68
 ;;; array rank, total size...
 (sb!xc:deftype array-rank () `(integer 0 (,sb!xc:array-rank-limit)))
 (sb!xc:deftype array-total-size ()
